--- conflicted
+++ resolved
@@ -28,11 +28,7 @@
     "lodash": "^4.17.15",
     "moment": "^2.24.0",
     "hoist-non-react-statics": "^3.3.1",
-<<<<<<< HEAD
-=======
     "react-native-swipe-gestures": "^1.0.5",
-    "lodash": "^4.0.0",
->>>>>>> 7aefe01f
     "prop-types": "^15.5.10",
     "xdate": "^0.8.0"
   },
