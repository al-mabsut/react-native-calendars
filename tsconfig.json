{
  "compilerOptions": {
    "target": "ESNext",
    "module": "ESNext",
    // "outDir": "dist",
    "esModuleInterop": true,
    "moduleResolution": "node",
    "jsx": "react-native",
    "skipLibCheck": true,
    // "resolveJsonModule": true,
    "strict": true,
    "noUnusedLocals": true,
    "noUnusedParameters": true,
    "noEmit": false,
    "checkJs": false,
    "allowJs": false,
    // "emitDeclarationOnly": true,
    // "noImplicitAny": false
    "declaration": true,
    "baseUrl": ".",
    "paths": {
      "react-native-calendars": ["src/index.ts"]
    }
  },
  // "include": ["src/calendar/day/basic", "src/global.d.ts"],
  "include": [
    "src/**/*",
    "example/src/screens/calendarScreen.tsx",
    "example/src/screens/expandableCalendar.tsx",
<<<<<<< HEAD
    "example/src/screens/agenda.tsx",
    "example/src/screens/timelineCalendar.tsx",
    "example/src/screens/horizontalCalendarListScreen.tsx",
    "example/src/screens/calendarListScreen.tsx",
    "example/src/screens/newCalendarListScreen.tsx"
=======
    "example/src/screens/agendaScreen.tsx",
    "example/src/screens/timelineCalendarScreen.tsx"
>>>>>>> d172af1d
  ],
  "exclude": ["node_modules", "testUtils"]
}<|MERGE_RESOLUTION|>--- conflicted
+++ resolved
@@ -27,16 +27,11 @@
     "src/**/*",
     "example/src/screens/calendarScreen.tsx",
     "example/src/screens/expandableCalendar.tsx",
-<<<<<<< HEAD
-    "example/src/screens/agenda.tsx",
-    "example/src/screens/timelineCalendar.tsx",
+    "example/src/screens/agendaScreen.tsx",
+    "example/src/screens/timelineCalendarScreen.tsx",
     "example/src/screens/horizontalCalendarListScreen.tsx",
     "example/src/screens/calendarListScreen.tsx",
     "example/src/screens/newCalendarListScreen.tsx"
-=======
-    "example/src/screens/agendaScreen.tsx",
-    "example/src/screens/timelineCalendarScreen.tsx"
->>>>>>> d172af1d
   ],
   "exclude": ["node_modules", "testUtils"]
 }