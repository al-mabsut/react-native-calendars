import React, {Component} from 'react';

import {Platform, StyleSheet, View, TouchableOpacity, Text, Image} from 'react-native';
import {Navigation} from 'react-native-navigation';

const appIcon = require('../img/app-icon-120x120.png');
const testIDs = require('../testIDs');

export default class MenuScreen extends Component {
  render() {
    return (
      <View style={styles.container} testID={testIDs.menu.CONTAINER}>
        <Image source={appIcon} style={styles.image}/>
        <TouchableOpacity
          testID={testIDs.menu.CALENDARS}
          style={styles.menu}
          onPress={this.onCalendarsPress.bind(this)}>
          <Text style={styles.menuText}>Calendars</Text>
        </TouchableOpacity>
        <TouchableOpacity
          testID={testIDs.menu.CALENDAR_LIST}
          style={styles.menu}
          onPress={this.onCalendarListPress.bind(this)}>
          <Text style={styles.menuText}>Calendar List</Text>
        </TouchableOpacity>
        <TouchableOpacity
          testID={testIDs.menu.HORIZONTAL_LIST}
          style={styles.menu}
          onPress={this.onHorizontalCalendarListPress.bind(this)}>
          <Text style={styles.menuText}>Horizontal Calendar List</Text>
        </TouchableOpacity>
        <TouchableOpacity
          testID={testIDs.menu.AGENDA}
          style={styles.menu}
          onPress={this.onAgendaPress.bind(this)}>
          <Text style={styles.menuText}>Agenda</Text>
        </TouchableOpacity>
        <TouchableOpacity
          testID={testIDs.menu.EXPANDABLE_CALENDAR}
          style={styles.menu}
          onPress={this.onExpandablePress.bind(this)}>
          <Text style={styles.menuText}>Expandable Calendar</Text>
        </TouchableOpacity>
<<<<<<< HEAD
        <TouchableOpacity style={styles.menu} onPress={this.onTimelinePress.bind(this)}>
          <Text style={styles.menuText}>Timeline Calendar</Text>
        </TouchableOpacity>
        <TouchableOpacity style={styles.menu} onPress={this.onWeekPress.bind(this)}>
=======
        <TouchableOpacity
          testID={testIDs.menu.WEEK_CALENDAR}
          style={styles.menu}
          onPress={this.onWeekPress.bind(this)}>
>>>>>>> 60559241
          <Text style={styles.menuText}>Week Calendar</Text>
        </TouchableOpacity>
      </View>
    );
  }

  pushScreen(screen, props) {
    Navigation.push(this.props.componentId, {
      component: {
        name: screen,
        passProps: props,
        options: {
          topBar: {
            title: {
              text: screen
            },
            backButton: {
              accessibilityLabel: 'back',
              showTitle: false, // iOS only
              color: Platform.OS === 'ios' ? '#2d4150' : undefined
            }
          }
        }
      }
    });
  }

  onCalendarsPress() {
    this.pushScreen('Calendars');
  }

  onCalendarListPress() {
    this.pushScreen('CalendarsList');
  }

  onHorizontalCalendarListPress() {
    this.pushScreen('HorizontalCalendarList');
  }

  onAgendaPress() {
    this.pushScreen('Agenda');
  }

  onExpandablePress() {
    this.pushScreen('ExpandableCalendar');
  }

  onTimelinePress() {
    this.pushScreen('TimelineCalendar');
  }

  onWeekPress() {
    this.pushScreen('ExpandableCalendar', {weekView: true});
  }
}

const styles = StyleSheet.create({
  container: {
    flex: 1, 
    alignItems: 'center'
  },
  image: {
    margin: 30,
    width: 90,
    height: 90
  },
  menu: {
    width: 300,
    padding: 10,
    margin: 10,
    // backgroundColor: '#f2F4f5',
    alignItems: 'center',
    borderRadius: 20,
    borderWidth: 1,
    borderColor: '#7a92a5'
  },
  menuText: {
    fontSize: 18,
    color: '#2d4150'
  }
});<|MERGE_RESOLUTION|>--- conflicted
+++ resolved
@@ -41,17 +41,14 @@
           onPress={this.onExpandablePress.bind(this)}>
           <Text style={styles.menuText}>Expandable Calendar</Text>
         </TouchableOpacity>
-<<<<<<< HEAD
         <TouchableOpacity style={styles.menu} onPress={this.onTimelinePress.bind(this)}>
           <Text style={styles.menuText}>Timeline Calendar</Text>
         </TouchableOpacity>
         <TouchableOpacity style={styles.menu} onPress={this.onWeekPress.bind(this)}>
-=======
         <TouchableOpacity
           testID={testIDs.menu.WEEK_CALENDAR}
           style={styles.menu}
           onPress={this.onWeekPress.bind(this)}>
->>>>>>> 60559241
           <Text style={styles.menuText}>Week Calendar</Text>
         </TouchableOpacity>
       </View>
