--- conflicted
+++ resolved
@@ -74,24 +74,19 @@
     showWeekNumbers: PropTypes.bool,
     /** Handler which gets executed when press arrow icon left. It receive a callback can go back month */
     onPressArrowLeft: PropTypes.func,
-<<<<<<< HEAD
-    // Handler which gets executed when press arrow icon left. It receive a callback can go next month
-    onPressArrowRight: PropTypes.func,
-    // Provide heading level for proper accessibility when used with react-native-web
-    headingLevel: PropTypes.number
-=======
     /** Handler which gets executed when press arrow icon left. It receive a callback can go next month */
     onPressArrowRight: PropTypes.func,
     /** Style passed to the header */
-    headerStyle: PropTypes.oneOfType([PropTypes.object, PropTypes.number, PropTypes.array])
->>>>>>> f4593705
+    headerStyle: PropTypes.oneOfType([PropTypes.object, PropTypes.number, PropTypes.array]),
+    // Provide heading level for proper accessibility when used with react-native-web
+    headingLevel: PropTypes.number
   };
 
   constructor(props) {
     super(props);
-    
+
     this.style = styleConstructor(this.props.theme);
-    
+
     this.state = {
       currentMonth: props.current ? parseDate(props.current) : XDate()
     };
@@ -252,7 +247,7 @@
     while (days.length) {
       weeks.push(this.renderWeek(days.splice(0, 7), weeks.length));
     }
-    
+
     let indicator;
     const current = parseDate(this.props.current);
     if (current) {
