--- conflicted
+++ resolved
@@ -1,12 +1,6 @@
-<<<<<<< HEAD
-import React, { Component } from 'react';
-import { ActivityIndicator, Platform } from 'react-native';
-import { View, Text, TouchableOpacity, Image } from 'react-native';
-=======
 import React, {Component} from 'react';
-import {ActivityIndicator} from 'react-native';
+import {ActivityIndicator, Platform} from 'react-native';
 import {View, Text, TouchableOpacity, Image} from 'react-native';
->>>>>>> f4593705
 import XDate from 'xdate';
 import PropTypes from 'prop-types';
 import styleConstructor from './style';
@@ -16,7 +10,7 @@
 
 class CalendarHeader extends Component {
   static displayName = 'IGNORE';
-  
+
   static propTypes = {
     theme: PropTypes.object,
     hideArrows: PropTypes.bool,
@@ -33,12 +27,8 @@
   };
 
   static defaultProps = {
-<<<<<<< HEAD
     monthFormat: 'MMMM yyyy',
     headingLevel: 1
-=======
-    monthFormat: 'MMMM yyyy'
->>>>>>> f4593705
   };
 
   constructor(props) {
@@ -129,11 +119,8 @@
     if (this.props.showIndicator) {
       indicator = <ActivityIndicator color={this.props.theme && this.props.theme.indicatorColor}/>;
     }
-<<<<<<< HEAD
+
     const webProps = Platform.OS === 'web' ? { 'aria-level': this.props.headingLevel } : {};
-=======
-
->>>>>>> f4593705
     return (
       <View style={this.props.style}>
         <View style={this.style.header}>
@@ -156,12 +143,12 @@
           <View style={this.style.week}>
             {this.props.weekNumbers && <Text allowFontScaling={false} style={this.style.dayHeader}></Text>}
             {weekDaysNames.map((day, idx) => (
-              <Text 
-                allowFontScaling={false} 
-                key={idx} 
-                accessible={false} 
-                style={this.style.dayHeader} 
-                numberOfLines={1} 
+              <Text
+                allowFontScaling={false}
+                key={idx}
+                accessible={false}
+                style={this.style.dayHeader}
+                numberOfLines={1}
                 importantForAccessibility='no'
               >
                 {day}
